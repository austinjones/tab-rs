--- conflicted
+++ resolved
@@ -14,15 +14,9 @@
 
 # tab-api = { path = './common/tab-api/' }
 # tab-websocket = { path = './common/tab-websocket/' }
-<<<<<<< HEAD
-# tab-command = { path = './tab-command/' }
-# tab-daemon = { path = './tab-daemon/' }
-# tab-pty = { path = './tab-pty/' }
-
-[profile.release]
-lto = true
-=======
 tab-command = { path = './tab-command/' }
 tab-daemon = { path = './tab-daemon/' }
 tab-pty = { path = './tab-pty/' }
->>>>>>> 936e6af6
+
+[profile.release]
+lto = true