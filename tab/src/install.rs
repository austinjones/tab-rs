--- conflicted
+++ resolved
@@ -16,11 +16,8 @@
 mod starship;
 mod zsh;
 
-<<<<<<< HEAD
-pub fn run<'a>(commands: Values<'a>, yes: bool) -> anyhow::Result<()> {
-=======
-pub fn run(commands: Values) -> anyhow::Result<()> {
->>>>>>> f80898be
+pub fn run(commands: Values, yes: bool) -> anyhow::Result<()> {
+
     let env = PackageEnv::new()?;
 
     for command in commands {
